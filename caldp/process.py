--- conflicted
+++ resolved
@@ -139,17 +139,7 @@
         os.makedirs(output_dir, exist_ok=True)
         local_outpath = os.path.join(output_dir, os.path.basename(dest_filepath))
         shutil.copy(src_filepath, local_outpath)
-<<<<<<< HEAD
-        # upload to s3
-        s3_filepath = dest_filepath[5:]
-        client = boto3.client("s3")
-        parts = s3_filepath.split("/")
-        bucket, objectname = parts[0], "/".join(parts[1:])
-        with open(src_filepath, "rb") as f:
-            client.upload_fileobj(f, bucket, objectname)
-=======
-
->>>>>>> 7ce9a33f
+
     else:
         os.makedirs(os.path.dirname(dest_filepath), exist_ok=True)
         shutil.copy(src_filepath, dest_filepath)
